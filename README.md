--- conflicted
+++ resolved
@@ -1,4 +1,4 @@
-<<<<<<< HEAD
+
 ExpenseIQ1
 
 Pallavi created one branch :
@@ -12,6 +12,6 @@
 git commit -m "testing"
 git push origin "expenseIQ-pallavi"
 readme changed
-=======
-Expense IQ Test created for Team collaboration on Oct 5th 2025 at 6:09 PM by Abhishek
->>>>>>> 728aef70
+
+
+Expense IQ Test created for Team collaboration on Oct 5th 2025 at 6:09 PM by Abhishek